import json
from unittest.mock import AsyncMock, patch

import aiohttp
import pytest

from llm import LLMConfig
from llm.output_model import CortexOutputModel
from llm.plugins.multi_llm import MultiLLM


@pytest.fixture
def config():
    return LLMConfig(
        base_url="https://api.openmind.org/api/core",
        api_key="test_api_key",
        model="gemini-2.0-flash",
    )


@pytest.fixture
def mock_response():
    """Mock API response with markdown content"""
    return {
        "content": '{"commands":[{"type":"move","value":"wag tail"},{"type":"move","value":"walk"},{"type":"speak","value":"Woof! Hello there! I see you!"},{"type":"emotion","value":"joy"}]}'
    }


@pytest.fixture
def mock_structured_output_response():
    """Mock API response with structured output matching our model"""
<<<<<<< HEAD
    return {
        "structured_output": json.dumps(
            {
                "commands": [
                    {"type": "move", "value": "wag tail"},
                    {"type": "move", "value": "walk"},
                    {"type": "speak", "value": "Hello!"},
                    {"type": "emotion", "value": "happy"},
                ]
            }
        )
    }
=======
    return {"content": {"result": "This is a structured result"}}
>>>>>>> b4fbdaf1


@pytest.fixture
def llm(config):
    return MultiLLM(CortexOutputModel, config)


@pytest.fixture
def mocked_session(request):
    """Provides a mocked aiohttp ClientSession with configurable post response."""
    # Get parameter from parametrize. Can be data directly or a fixture name string
    param = getattr(request, "param", {})

    if isinstance(param, str):
        # If it's a string, assume it's a fixture name and resolve it
        response_data = request.getfixturevalue(param)
    else:
        # Otherwise, assume it's the data itself (like in test_ask_invalid_response)
        response_data = param

    mock_context_manager = AsyncMock()
    mock_response_obj = AsyncMock()
    mock_response_obj.json = AsyncMock(return_value=response_data)
    mock_response_obj.status = 200  # Default status
    mock_context_manager.__aenter__.return_value = mock_response_obj

    mock_session = AsyncMock(spec=aiohttp.ClientSession)
    mock_session.post.return_value = mock_context_manager
    mock_session.close = AsyncMock()

    return mock_session


def test_init_with_config(llm, config):
    """Test initialization with provided configuration"""
    assert llm._config.api_key == config.api_key
    assert llm.endpoint == "https://api.openmind.org/api/core/agent/robotic_team/runs"
    assert llm._config.model == config.model
    assert llm.session is None


@pytest.mark.asyncio
async def test_init_with_default_model():
    """Test that the MultiLLM uses the default model when not specified"""
    config = LLMConfig(api_key="test_key")
    llm = MultiLLM(CortexOutputModel, config)

    assert llm._config.model == "gemini-2.0-flash"

    await llm.close()


def test_init_empty_key():
    """Test initialization with missing API key"""
    config = LLMConfig(base_url="test_url")
    with pytest.raises(ValueError, match="config file missing api_key"):
        MultiLLM(CortexOutputModel, config)


@pytest.mark.asyncio
async def test_context_manager():
    """Test async context manager functionality"""
    config = LLMConfig(api_key="test_key", model="test-model")

    async with MultiLLM(CortexOutputModel, config) as llm:
        assert llm.session is not None
        assert isinstance(llm.session, aiohttp.ClientSession)

    assert llm.session is None


@pytest.mark.asyncio
@pytest.mark.parametrize("mocked_session", ["mock_response"], indirect=True)
async def test_ask_structured_output(llm, mocked_session):
    """Test handling of structured output response format"""
    with patch("aiohttp.ClientSession", return_value=mocked_session):
        result = await llm.ask("test prompt")

        assert result is not None
        assert isinstance(result, CortexOutputModel)


@pytest.mark.asyncio
async def test_ask_api_error(llm):
    """Test handling of API errors"""
    # Configure mock session to raise an error on post
    mock_session = AsyncMock(spec=aiohttp.ClientSession)
    mock_context_manager = AsyncMock()
    mock_context_manager.__aenter__.side_effect = aiohttp.ClientError("API Error")
    mock_session.post.return_value = mock_context_manager
    mock_session.close = AsyncMock()

    with patch("aiohttp.ClientSession", return_value=mock_session):
        result = await llm.ask("test prompt")
        assert result is None


@pytest.mark.asyncio
@pytest.mark.parametrize(
    "mocked_session", ["mock_structured_output_response"], indirect=True
)
async def test_io_provider_timing(llm, mocked_session):
    """Test timing metrics collection"""
    # The fixture sets up the response using mock_structured_output_response name
    with patch("aiohttp.ClientSession", return_value=mocked_session):
        result = await llm.ask("test prompt")

        assert result is not None
        assert llm.io_provider.llm_start_time is not None
        assert llm.io_provider.llm_end_time is not None
        assert llm.io_provider.llm_end_time >= llm.io_provider.llm_start_time<|MERGE_RESOLUTION|>--- conflicted
+++ resolved
@@ -29,9 +29,8 @@
 @pytest.fixture
 def mock_structured_output_response():
     """Mock API response with structured output matching our model"""
-<<<<<<< HEAD
     return {
-        "structured_output": json.dumps(
+        "content": json.dumps(
             {
                 "commands": [
                     {"type": "move", "value": "wag tail"},
@@ -42,10 +41,6 @@
             }
         )
     }
-=======
-    return {"content": {"result": "This is a structured result"}}
->>>>>>> b4fbdaf1
-
 
 @pytest.fixture
 def llm(config):

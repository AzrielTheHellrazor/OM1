--- conflicted
+++ resolved
@@ -176,11 +176,7 @@
 sudo apt-get install python-dev libusb-1.0-0-dev libudev-dev libhidapi-dev
 ```
 
-<<<<<<< HEAD
-## Step 4 Controlling the Quadruped
-=======
 ## Accessing Unitree Data
->>>>>>> 2730206a
 
 For debugging, you can access Unitree data as follows:
 

---
title: TurtleBot4 Autonomous Movement Logic
description: "TurtleBot4 Autonomous Movement Logic"
---

<<<<<<< HEAD
=======
- [Overview](#overview)
  * [TB4 RPLIDAR Laserscan Data](#tb4-rplidar-laserscan-data)
  * [Core LLM Directed Motion](#core-llm-directed-motion)
  * [TB4 Physical Collision Switches](#tb4-physical-collision-switches)
- [Object Avoidance and Collision Switch States](#object-avoidance-and-collision-switch-states)
  * [Normal](#normal)
  * [Object Nearby and Possible Moves are Constrained](#object-nearby-and-possible-moves-are-constrained)
  * [Collision Switches Triggered](#collision-switches-triggered)

>>>>>>> 2730206a
## Overview

Using OM1, the TurtleBot4 (TB4) is able to autonomously explore spaces such as your home. There are several parts to this capability. To get started, launch OM1:

```bash
uv run src/run.py turtlebot4_lidar
```

### TB4 RPLIDAR Laserscan Data

OM1 uses the TB4's RPLIDAR to tell the core LLMs about nearby objects. This information flows to the core LLMs from `/input/plugins/rplidar.py`. The RPLIDAR data are also used in the action driver to check for viable paths right before motions are executed. See the [RPLidar setup documentation](motion_planning_lidarA1M8.mdx) for more information.

### Core LLM Directed Motion

Depending on the environment of the TB4, the core LLMs can generate contextually appropriate motion commands. 

```py
# /actions/move_turtle/interface.py
TURN_LEFT = "turn left"
TURN_RIGHT = "turn right"
MOVE_FORWARDS = "move forwards"
STAND_STILL = "stand still"
```
These commands are defined in `actions/move_turtle/interface.py` and are converted to TB4 zenoh/cycloneDDS `cmd_vel` motions in `/actions/move_turtle/connector/zenoh.py`.

### TB4 Physical Collision Switches

In addition to LIDAR data, the TB4 also uses collision switches to detect hazards. When those switches are triggered, two things happen:

1. TB4 Basic Low Level (Firmware) Collision Avoidance

Immediately after a frontal (or side) collision, the TB4 will back off about 10cm. That avoidance motion is handled within the `Create3` and cannot be changed by a user.

2. TB4 Enhanced Collision Avoidance

Beyond the immediate 10cm rewards motion, OM1 uses the TB4's collision switches to invoke an enhanced object avoidance behavior, which consists of turning 100 deg left or right, depending on which switch of several side or frontal collision switches were triggered. This "turning to face away" from the object is handled directly inside the `action` driver to ensure prompt responses to physical collisions:

```py
# /actions/move_turtle/connector/zenoh.py
# this is simplified example code - actual code will differ
def listenerHazard(data):
    global gHazard
    gHazard = sensor_msgs.HazardDetectionVector.deserialize(data.payload.to_bytes())

if gHazard is not None and gHazard.detections and len(gHazard.detections) > 0:
  for haz in gHazard.detections:
      if haz.type == 1:
          if "left" in haz.header.frame_id:
              self.hazard = "TURN_RIGHT"

if self.hazard is not None:
  if self.hazard == "TURN_RIGHT":
      target_yaw = self.yaw_now + 100.0
      if target_yaw >= 180.0: target_yaw -= 360.0
      self.emergency = target_yaw
```

## Object Avoidance and Collision Switch States

### Normal

* The LIDAR does not sense anything in proximity (within 1m or closer).
* The collision switches are open.

In this case, the TB4 moves about the room controlled by the core LLMs. 

<<<<<<< HEAD
### Object nearby possible moves are constrained
=======
### Object Nearby and Possible Moves are Constrained
>>>>>>> 2730206a

* The LIDAR senses objects in proximity and informs the core LLMs about which paths are possible.
* The collision switches are open.

In this case, the core LLMs **should** command the TB4 to turn away from the object. 

<<<<<<< HEAD
### Collision switches triggered
=======
### Collision Switches Triggered
>>>>>>> 2730206a

* The collision switches are triggered.

In this case, the firmware logic will command an immediate 10 cm retreat, and then, the `action` level collision avoidance code will command a 100 deg avoidance rotation. Once this rotation is complete, the system reverts to responding to commands from the core LLMs. <|MERGE_RESOLUTION|>--- conflicted
+++ resolved
@@ -3,18 +3,6 @@
 description: "TurtleBot4 Autonomous Movement Logic"
 ---
 
-<<<<<<< HEAD
-=======
-- [Overview](#overview)
-  * [TB4 RPLIDAR Laserscan Data](#tb4-rplidar-laserscan-data)
-  * [Core LLM Directed Motion](#core-llm-directed-motion)
-  * [TB4 Physical Collision Switches](#tb4-physical-collision-switches)
-- [Object Avoidance and Collision Switch States](#object-avoidance-and-collision-switch-states)
-  * [Normal](#normal)
-  * [Object Nearby and Possible Moves are Constrained](#object-nearby-and-possible-moves-are-constrained)
-  * [Collision Switches Triggered](#collision-switches-triggered)
-
->>>>>>> 2730206a
 ## Overview
 
 Using OM1, the TurtleBot4 (TB4) is able to autonomously explore spaces such as your home. There are several parts to this capability. To get started, launch OM1:
@@ -81,22 +69,14 @@
 
 In this case, the TB4 moves about the room controlled by the core LLMs. 
 
-<<<<<<< HEAD
-### Object nearby possible moves are constrained
-=======
 ### Object Nearby and Possible Moves are Constrained
->>>>>>> 2730206a
 
 * The LIDAR senses objects in proximity and informs the core LLMs about which paths are possible.
 * The collision switches are open.
 
 In this case, the core LLMs **should** command the TB4 to turn away from the object. 
 
-<<<<<<< HEAD
-### Collision switches triggered
-=======
 ### Collision Switches Triggered
->>>>>>> 2730206a
 
 * The collision switches are triggered.
 

import logging
import time
import typing as T

import openai
from pydantic import BaseModel

from llm import LLM, LLMConfig

R = T.TypeVar("R", bound=BaseModel)


class OpenAILLM(LLM[R]):
    """
    An OpenAI-based Language Learning Model implementation.

    This class implements the LLM interface for OpenAI's GPT models, handling
    configuration, authentication, and async API communication.

    Parameters
    ----------
    output_model : Type[R]
        A Pydantic BaseModel subclass defining the expected response structure.
    config : LLMConfig, optional
        Configuration object containing API settings. If not provided, defaults
        will be used.
    """

    def __init__(self, output_model: T.Type[R], config: T.Optional[LLMConfig] = None):
        """
        Initialize the OpenAI LLM instance.

        Parameters
        ----------
        output_model : Type[R]
            Pydantic model class for response validation.
        config : LLMConfig, optional
            Configuration settings for the LLM.
        """
        super().__init__(output_model, config)

        base_url = config.base_url or "https://api.openmind.org/api/core/openai"

        if config.api_key is None or config.api_key == "":
            raise ValueError("config file missing api_key")
        else:
            api_key = config.api_key

        client_kwargs = {}
        client_kwargs["base_url"] = base_url
        client_kwargs["api_key"] = api_key

        logging.info(f"Initializing OpenAI client with {client_kwargs}")
        self._client = openai.AsyncClient(**client_kwargs)

    async def ask(self, prompt: str) -> R | None:
        """
        Send a prompt to the OpenAI API and get a structured response.

        Parameters
        ----------
        prompt : str
            The input prompt to send to the model.

        Returns
        -------
        R or None
            Parsed response matching the output_model structure, or None if
            parsing fails.
        """
        try:
<<<<<<< HEAD
            logging.debug(f"LLM input: {prompt}")
=======
            logging.debug(f"OpenAI LLM input: {prompt}")
>>>>>>> f4b44668
            self.io_provider.llm_start_time = time.time()
            self.io_provider.set_llm_prompt(prompt)

            parsed_response = await self._client.beta.chat.completions.parse(
                model="gpt-4o",
                messages=[{"role": "user", "content": prompt}],
                response_format=self._output_model,
            )

            message_content = parsed_response.choices[0].message.content
            self.io_provider.llm_end_time = time.time()

            try:
                parsed_response = self._output_model.model_validate_json(
                    message_content
                )
                logging.debug(f"LLM output: {parsed_response}")
                return parsed_response
            except Exception as e:
                logging.error(f"Error parsing response: {e}")
                return None
        except Exception as e:
            logging.error(f"Error asking LLM: {e}")
            return None<|MERGE_RESOLUTION|>--- conflicted
+++ resolved
@@ -69,11 +69,7 @@
             parsing fails.
         """
         try:
-<<<<<<< HEAD
-            logging.debug(f"LLM input: {prompt}")
-=======
             logging.debug(f"OpenAI LLM input: {prompt}")
->>>>>>> f4b44668
             self.io_provider.llm_start_time = time.time()
             self.io_provider.set_llm_prompt(prompt)
 
